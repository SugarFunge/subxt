--- conflicted
+++ resolved
@@ -5,13 +5,7 @@
 publish = false
 
 [dependencies]
-<<<<<<< HEAD
-subxt = { path = "../../subxt" }
-sp-runtime = { git = "https://github.com/paritytech/substrate", branch = "polkadot-v0.9.42" }
-codec = { package = "parity-scale-codec", version = "3.0.0", default-features = false, features = ["derive", "full", "bit-vec"] }
-=======
 subxt = { workspace = true, features = ["native"] }
->>>>>>> ab2f2a8c
 
 [build-dependencies]
 substrate-runner = { workspace = true }
